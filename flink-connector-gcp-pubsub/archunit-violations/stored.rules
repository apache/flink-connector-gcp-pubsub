--- conflicted
+++ resolved
@@ -1,9 +1,5 @@
 #
-<<<<<<< HEAD
-#Mon Aug 19 23:13:47 UTC 2024
-=======
 #Thu May 09 16:39:51 BST 2024
->>>>>>> a8ccb5b4
 Return\ and\ argument\ types\ of\ methods\ annotated\ with\ @Public\ must\ be\ annotated\ with\ @Public.=523c7827-2ffa-4081-bbb3-d09679b7bbb8
 Connector\ production\ code\ must\ not\ depend\ on\ non-public\ API\ outside\ of\ connector\ packages=0e990728-73ca-4506-b7ad-bbcd6750ba22
 ITCASE\ tests\ should\ use\ a\ MiniCluster\ resource\ or\ extension=2f5a722a-a4be-46cf-977f-047a2a23bf90
@@ -12,8 +8,4 @@
 Options\ for\ connectors\ and\ formats\ should\ reside\ in\ a\ consistent\ package\ and\ be\ public\ API.=d8268f41-1f32-4ad5-ba10-1e9114c420f9
 Return\ and\ argument\ types\ of\ methods\ annotated\ with\ @PublicEvolving\ must\ be\ annotated\ with\ @Public(Evolving).=b15f3843-3603-447d-b9ac-f63abafb89e3
 Classes\ in\ API\ packages\ should\ have\ at\ least\ one\ API\ visibility\ annotation.=8bf89fe2-7522-424e-ac41-c271d0809c09
-<<<<<<< HEAD
-Connector\ production\ code\ must\ depend\ only\ on\ public\ API\ when\ outside\ of\ connector\ packages=733b7e6f-d289-4e57-b531-b3cdc5c61f42
-=======
-Connector\ production\ code\ must\ depend\ only\ on\ public\ API\ when\ outside\ of\ connector\ packages=e67546b8-cd8f-4e55-ac55-83cf9f170610
->>>>>>> a8ccb5b4
+Connector\ production\ code\ must\ depend\ only\ on\ public\ API\ when\ outside\ of\ connector\ packages=e67546b8-cd8f-4e55-ac55-83cf9f170610